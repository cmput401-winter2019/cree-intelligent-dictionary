[[source]]
name = "pypi"
url = "https://pypi.org/simple"
verify_ssl = true

[dev-packages]
black = ">=19.10b0"
pytest = "~=5.1"
pytest-django = "~=3.5"
pytest-cov = "~=2.7"
pytest-datadir = "~=1.3"
pytest-mypy = "~=0.4"
hypothesis = {extras = ["django"],version = "~=4.34"}
codecov = "*"
pysnooper = "*"
tqdm = "~=4.40"
python-levenshtein = "*"
django-debug-toolbar = "~=2.2"
isort = {extras = ["pyproject"],version = "*"}

[packages]
colorama = "~=0.4"
coverage = "~=4.5"
cree-sro-syllabics = ">=2020.6.23"
hfstol = "~=1.2.2"
pytz = "==2019.2"
Django = "~=2.2"
creedictionary = {path = "./CreeDictionary",editable = true} # needed to install and use database manager
typing-extensions = "~=3.7"
attrs = "~=19.1"
django-js-reverse = "~=0.9"
sortedcontainers = {file = "https://eddieantonio.keybase.pub/sortedcontainers-2.1.0.tar.gz"}
marisa-trie = "~=0.7"
<<<<<<< HEAD
secure = "*"
=======
snowballstemmer = "*"
>>>>>>> fc6b69a9

[scripts]
# look stuff up
analyze = "hfst-optimized-lookup CreeDictionary/res/fst/crk-descriptive-analyzer.hfstol"
generate = "hfst-optimized-lookup CreeDictionary/res/fst/crk-normative-generator.hfstol"
# unit tests
test = "pytest --mypy CreeDictionary/"
# run dev server
dev = "python CreeDictionary/manage.py runserver"
# format
format = "black CreeDictionary"
# `import-xml` removes the database and builds a new one from the start,
# it shouldn't be used because we are waiting for a well structured new database
# so that we can move to a more continuous workflow where manual database modification can be persisted
# example usage: pipenv run import-xml CreeDictionary/res/dictionaries/ --multi-process 2
import-xml = "sh ./libexec/import.sh"
# do this after you change the list of words in res/test_db_words.txt to rebuild test_db.sqlite3
# Supply `-m|--multi-processing N` to speed up
# Extra arguments will be passed to subcommand `build-test-db` of `manage-db`, use `manage-db build-test-db -h` to see
# detailed help
# It takes about half a minute with -m 2
# example usage: `pipenv run build-test-db -m 2`
build-test-db = "sh ./libexec/build_test_db.sh"
# warning: do not use these.
# eventually we will scrap them and use a migration based work flow to preserve database changes AFTER a new
# , well structured database is ready.
push-db = 'rsync --progress CreeDictionary/db.sqlite3 $SAPIR_USER@sapir.artsrn.ualberta.ca:/opt/cree-intelligent-dictionary/CreeDictionary/db.sqlite3'
pull-db = 'rsync --progress $SAPIR_USER@sapir.artsrn.ualberta.ca:/opt/cree-intelligent-dictionary/CreeDictionary/db.sqlite3 CreeDictionary/db.sqlite3'

[requires]
python_version = "3.6" # sapir uses python 3.6.9

[pipenv]
# this allows "black>=19.10b0" to work
allow_prereleases = true<|MERGE_RESOLUTION|>--- conflicted
+++ resolved
@@ -31,11 +31,8 @@
 django-js-reverse = "~=0.9"
 sortedcontainers = {file = "https://eddieantonio.keybase.pub/sortedcontainers-2.1.0.tar.gz"}
 marisa-trie = "~=0.7"
-<<<<<<< HEAD
 secure = "*"
-=======
 snowballstemmer = "*"
->>>>>>> fc6b69a9
 
 [scripts]
 # look stuff up
