# Test database is build in a very inclusive manner. Any relevant word to this list will gets imported.
# however it's more ensuring to include all your test words if you got multiple
# e.g. include both "ayiwinisa" "ayiwinis" if you want to ensure both words are present in the test database

# when not sure about the importing process of a certain word, you can look for the word in DatabaseManager/log/

# You can write spell relaxed version here too, like "acimew" instead of "âcimêw"

# VTA examples
wâpamêw
mowêw
âcimêw

# VTI examples
wâpahtam
mîcisow

# VAI examples
kiskinwahamâkosiw
mîciw
nipâw
wâpiw

# VII examples
nîpin
tipiskâw

# NAD examples
nôhkom

# NID examples
mîpit

# NA examples
acâhkos
minôs
awâsisîwiw

# NI examples
nipiy

# IPC examples
êkwa
tânisi

# Pronoun examples
niya
awa
ôma
awîna
niyanân

# particles
ispîhk
ohci
anohc
pêyak
nisto

# preverb examples
ati-
nitaw
kâh-
kîmôci-
nitawi-
poni-
pê-

# reduplication stem examples
sa
poni
pe

# regression testing
atâhk
acâhkos
# https://github.com/UAlbertaALTLab/cree-intelligent-dictionary/issues/176
ayiwinisa
ayiwinis
minôs
minôsis

nipâw
amisk
amiskwaciy-wâskahikan
# https://github.com/UAlbertaALTLab/cree-intelligent-dictionary/issues/147
acâhkos kâ-osôsit
acâhkosa kâ-otakohpit

# https://github.com/UAlbertaALTLab/cree-intelligent-dictionary/issues/213
# Cree word forms not getting some or all analyses
maskos
nimaskom
niskak

# https://github.com/UAlbertaALTLab/cree-intelligent-dictionary/issues/218
# https://github.com/UAlbertaALTLab/cree-intelligent-dictionary/issues/223
âyiman

# https://github.com/UAlbertaALTLab/cree-intelligent-dictionary/issues/150
kotiskâwêw

# ambiguous examples (multiple pos)
# https://github.com/UAlbertaALTLab/cree-intelligent-dictionary/issues/185
pipon

# some inflected forms not showing up
# https://github.com/UAlbertaALTLab/cree-intelligent-dictionary/issues/190
kîsikâw
ê-kîsikâk

# Some paradigms of homographic entries do not show up
nôhtêpayiw
ayâw

# some entries do not show up
# https://github.com/UAlbertaALTLab/cree-intelligent-dictionary/issues/213
<<<<<<< HEAD
maskwak

# prefix search fails with added vowel length
# https://github.com/UAlbertaALTLab/cree-intelligent-dictionary/issues/429
# note: kîsikâw exists above, no harm to add it again here
kîsikâw
=======
maskwak
>>>>>>> b3df966d
<|MERGE_RESOLUTION|>--- conflicted
+++ resolved
@@ -115,13 +115,4 @@
 
 # some entries do not show up
 # https://github.com/UAlbertaALTLab/cree-intelligent-dictionary/issues/213
-<<<<<<< HEAD
-maskwak
-
-# prefix search fails with added vowel length
-# https://github.com/UAlbertaALTLab/cree-intelligent-dictionary/issues/429
-# note: kîsikâw exists above, no harm to add it again here
-kîsikâw
-=======
-maskwak
->>>>>>> b3df966d
+maskwak