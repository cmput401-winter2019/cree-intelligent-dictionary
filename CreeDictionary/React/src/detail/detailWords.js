--- conflicted
+++ resolved
@@ -34,6 +34,32 @@
                 return false;
         }
         return true;
+    }
+
+    gainDetail() {
+        //alert(item);
+        wordDetail(this.props.location.pathname.split('/')[2]).then(response => {
+            console.log(response)
+            response.json().then(data => {
+                //console.log(JSON.stringify(data))
+                this.setState({
+                    inflection: data.inflections,
+                    lemma: data.lemma,
+                    definition: data.lemma.definitions,
+                }, () => console.log(this.state))
+            })
+        })
+        return this.state.list
+    }
+
+    componentDidUpdate(prevProps) {
+        console.log(this.isEmpty(prevProps));
+        //console.log(prevprops.location.pathname.split('/'));
+        // Typical usage (don't forget to compare props):
+        if (this.props.location.pathname.split('/')[2] !== prevProps.location.pathname.split('/')[2]) {
+            //alert('its dif');
+            this.gainDetail();
+        }
     }
     
     getData(data,flag){
@@ -179,7 +205,6 @@
 		var words = []
 	
 
-<<<<<<< HEAD
 		for (var i=0;i<context.props.det.length;i++){
 			var inflections = []
 
@@ -247,40 +272,6 @@
 		}
 	}
 	
-    //renders
-    render(props) {
-        console.log('Detail: ' + JSON.stringify(this.props.det));
-        console.log('Detail2: ' + this.isEmpty(this.props.det));
-        console.log('lemma: ' + JSON.stringify(this.props.lem));
-        
-        //While loading data returns below 
-        if (!this.props.det) {
-=======
-    gainDetail() {
-        //alert(item);
-        wordDetail(this.props.location.pathname.split('/')[2]).then(response => {
-            console.log(response)
-            response.json().then(data => {
-                //console.log(JSON.stringify(data))
-                this.setState({
-                    inflection: data.inflections,
-                    lemma: data.lemma,
-                    definition: data.lemma.definitions,
-                }, () => console.log(this.state))
-            })
-        })
-        return this.state.list
-    }
-
-    componentDidUpdate(prevProps) {
-        console.log(this.isEmpty(prevProps));
-        //console.log(prevprops.location.pathname.split('/'));
-        // Typical usage (don't forget to compare props):
-        if (this.props.location.pathname.split('/')[2] !== prevProps.location.pathname.split('/')[2]) {
-            //alert('its dif');
-            this.gainDetail();
-        }
-    }
 
     componentDidMount() {
         this.gainDetail()
@@ -291,7 +282,6 @@
     render() {
         console.log('Path : ' + this.props.location.pathname.split('/')[2]);
         if ((this.isEmpty(this.state.inflection) === true) && (this.isEmpty(this.state.definition) === false)) {
->>>>>>> 7b0c4b86
             return (
                 <div className="row">
                     <div className="col-12">
@@ -313,9 +303,11 @@
                 </div>
             );
         }
-        else if ((this.isEmpty(this.state.inflection) === false) && ((this.isEmpty(this.state.definition) === false))) {
-            return (
-                <div className="row">
+
+	else if ((this.isEmpty(this.state.inflection) === false) && ((this.isEmpty(this.state.definition) === false))) {
+	    this.getParadigms();
+	    
+	    return (<div className="row">
                     <div className="col-12">
                         <section>
                             <h1>{this.props.location.pathname.split('/')[2]}</h1>
@@ -329,59 +321,9 @@
                                     return (
                                         <h3 key={e.id}>{e.context}<br /><sub>{e.source}</sub></h3>)
                                 })}
-                            </section>
-                        </div>
-                        <div className="table-responsive">
-                            <table className="table">
-                                <thead>
-                                    <tr>
-                                        {Object.entries(this.state.inflection[0]).map((key, val) => <th className="text-center" key={key}>{key[0]}</th>)}
-                                    </tr>
-                                </thead>
-                                <tbody>
-                                    {this.state.inflection.map(e => (
-                                        <tr key={e.id}>
-                                            {Object.entries(e).map((key, val) => {
-                                                if (key[0] === "inflectionForms") {
-                                                    return <td className="text-left" key={key}>Object</td>
-                                                }
-                                                if (key[0] === "context") {
-                                                    return <td className="td-actions text-left" key={key}>{key[1]}</td>
-                                                }
-                                                if (key[0] === "definitions") {
-                                                    return <td className="td-actions text-left" key={key}>def</td>
-                                                }
-                                                return <td className="text-left" key={key}>{key[1]}</td>
-                                            })
-                                            }
-                                        </tr>
-                                    ))}
-                                </tbody>
-                            </table>
-                        </div>
-                    </div>
-                </div>
-
-            );
-        }
-<<<<<<< HEAD
-        
-        //returns in Table Format
-        
-        if (this.props.det !== []) {
-        	
-        	this.getParadigms();
-        	
-        	/*
-        	try{
-        		inflections = this.getData(this.props.lem.attributes,"1");
-        		inflections = this.getInflections(inflections,"2");
-        		console.log(inflections,"FINAL RESULT");
-        	}catch(error){
-        		console.log("Oops")
-        	}*/
-        	
-            return (	
+	    </section>
+    </div>
+      	
                 <div className="table-responsive">
                     <section>
                         <h1>{this.props.word}</h1>
@@ -408,64 +350,11 @@
                 	</div>
                 </div>
             );
-        } else{
-                return(<p>N</p>);
-            }
-=======
+        }
         else {
             return (<div><h1>{this.props.location.pathname.split('/')[2]}</h1></div>)
->>>>>>> 7b0c4b86
         }
     }
 }
 
-<<<<<<< HEAD
-export default DetailWords;
-
-/* Please ignore
-return (
-            <div className="centre">
-                <div>
-                    <h1>{this.props.word}</h1>
-                </div>
-                <section>
-                    <ul className="centreli">
-                        {this.props.det.map((wordlist) => {
-                                return <li key={wordlist.id}>{wordlist.context}</li>
-                            })
-                        }
-                    </ul>
-                </section>
-            </div>
-        );
-        
-        
-        
-        
-        <table className="table">
-                        <thead>
-                            <tr>
-                                {Object.entries(this.props.det[0]).map((key, val) => <th class="text-center" key={key}>{key[0]}</th>)}
-                            </tr>
-                        </thead>
-                        <tbody>
-                            {this.props.det.map(e => (
-                                <tr key={e.id}>
-                                    {Object.entries(e).map((key, val) => {
-                                        if (key[0] === "inflectionForms") {
-                                            return <td className="text-left" key={key}>Object</td>
-                                        }
-                                        if (key[0] === "context"){
-                                            return <td className="td-actions text-left" key={key} onClick={() => this.reSearch(key[1])}>{key[1]}</td>
-                                        }
-                                        return <td className="text-left" key={key}>{key[1]}</td>
-                                    })
-                                    }
-                                </tr>
-                            ))}
-                        </tbody>
-                    </table>
-*/
-=======
-export default withRouter(DetailWords);
->>>>>>> 7b0c4b86
+export default withRouter(DetailWords);