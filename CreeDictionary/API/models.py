--- conflicted
+++ resolved
@@ -1,9 +1,6 @@
 import logging
 import unicodedata
 from functools import cmp_to_key, partial
-<<<<<<< HEAD
-from typing import List, NamedTuple, Set, Tuple, Iterable, NewType, Union, Optional
-=======
 from typing import (
     Any,
     Callable,
@@ -16,7 +13,6 @@
     Union,
     cast,
 )
->>>>>>> 2a23b816
 
 from attr import attrs
 from constants import (
@@ -591,8 +587,6 @@
         return results
 
 
-<<<<<<< HEAD
-=======
 def sort_by_user_query(user_query: str) -> Callable[[Any], Any]:
     """
     Returns a key function that sorts search results ranked by their distance
@@ -611,7 +605,6 @@
 
 MatchedEnglish = NewType("MatchedEnglish", str)
 
->>>>>>> 2a23b816
 Lemma = NewType("Lemma", Wordform)
 
 
