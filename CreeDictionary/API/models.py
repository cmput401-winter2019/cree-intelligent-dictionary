import logging
import unicodedata
from collections import defaultdict
from functools import cmp_to_key, partial
from typing import (
    Any,
    Callable,
    Dict,
    Iterable,
    List,
    NamedTuple,
    NewType,
    Optional,
    Set,
    Tuple,
    Union,
    cast,
)

import attr
from attr import attrs
from cree_sro_syllabics import syllabics2sro
from django.db import models, transaction
from django.db.models import Max, Q, QuerySet
from django.forms import model_to_dict
from django.urls import reverse
from django.utils.encoding import iri_to_uri
from django.utils.functional import cached_property
from sortedcontainers import SortedSet

from constants import POS, Analysis, FSTTag, Label, Language, ParadigmSize
from fuzzy_search import CreeFuzzySearcher
from paradigm import Layout
<<<<<<< HEAD
from .schema import SerializedSearchResult, SerializedWordform, SerializedDefinition
=======
>>>>>>> eb034a2f
from shared import descriptive_analyzer_foma, normative_generator_foma
from shared import paradigm_filler
from utils import fst_analysis_parser, get_modified_distance
from utils.cree_lev_dist import remove_cree_diacritics
from utils.fst_analysis_parser import (
    FST_TAG_LABELS,
    LabelFriendliness,
    partition_analysis,
)

logger = logging.getLogger(__name__)


def filter_cw_wordforms(q: Iterable["Wordform"]) -> Iterable["Wordform"]:
    """
    return the wordforms that has definition from CW dictionary

    :param q: an Iterable of Wordforms
    """
    for wordform in q:
        for definition in wordform.definitions.all():
            if "CW" in definition.source_ids:
                yield wordform
                break


def replace_user_friendly_tags(fst_tags: List[FSTTag]) -> List[Label]:
    """ replace fst-tags to cute ones"""
    labels: List[Label] = []
    for fst_tag in fst_tags:
        label = FST_TAG_LABELS.get(FSTTag(fst_tag), {}).get(LabelFriendliness.ENGLISH)
        if fst_tag in FST_TAG_LABELS and label:  # label could be '' or None
            labels.append(label)
        else:
            labels.append(
                Label(fst_tag)
            )  # can not find user friendly label in crk.altlabel, do not change it.
    return labels


WordformID = NewType("WordformID", int)  # the id of an wordform object in the database


def fetch_preverbs(user_query: str) -> Set["Wordform"]:
    """
    Search for preverbs in the database by matching the circumflex-stripped forms. MD only contents are filtered out.
    trailing dash relaxation is used

    :param user_query: unicode normalized, to_lower-ed
    """

    if user_query.endswith("-"):
        user_query = user_query[:-1]
    user_query = remove_cree_diacritics(user_query)

    return Wordform.PREVERB_ASCII_LOOKUP[user_query]


@attrs(auto_attribs=True, frozen=True)  # frozen makes it hashable
class SearchResult:
    """
    Contains all of the information needed to display a search result.

    Comment:
    Each instance corresponds visually to one card shown on the interface
    """

    # the text of the match
    matched_cree: str

    is_lemma: bool

    # English or Cree
    matched_by: Language

    # The matched lemma
    lemma_wordform: "Wordform"

    # triple dots in type annotation means they can be empty

    # user friendly linguistic breakdowns
    linguistic_breakdown_head: Tuple[str, ...]
    linguistic_breakdown_tail: Tuple[str, ...]

    # Sequence of all preverb tags, in order
    # Optional: we might not have some preverbs in our database
    preverbs: Tuple["Preverb", ...]

    # TODO: there are things to be figured out for this :/
    # Sequence of all reduplication tags present, in order
    reduplication_tags: Tuple[str, ...]
    # Sequence of all initial change tags
    initial_change_tags: Tuple[str, ...]

    definitions: Tuple["Definition", ...]

<<<<<<< HEAD
    def serialize(self) -> SerializedSearchResult:
=======
    def serialize(self) -> Dict[str, Any]:
>>>>>>> eb034a2f
        """
        serialize the instance, can be used before passing into a template / in an API view, etc.
        """
        # note: passing in serialized "dumb" object instead of smart ones to templates is a Django best practice
        # it avoids unnecessary database access and makes APIs easier to create
        result = attr.asdict(self)
        # lemma field will refer to lemma_wordform itself, which makes it impossible to serialize
        result["lemma_wordform"] = self.lemma_wordform.serialize()

        result["preverbs"] = []
        for pv in self.preverbs:
            if isinstance(pv, str):
                result["preverbs"].append(pv)
            else:  # Wordform
                result["preverbs"].append(pv.serialize())

        # looks like "/words/nipaw" "/words/nipâw?pos=xx" "/words/nipâw?full_lc=xx" "/words/nipâw?analysis=xx" "/words/nipâw?id=xx"
        # it's the least strict url that guarantees unique match in the database
        # see https://github.com/UAlbertaALTLab/cree-intelligent-dictionary/issues/143
        result["lemma_url"] = self.lemma_wordform.get_absolute_url()
        result["matched_by"] = self.matched_by.name
        result["definitions"] = [
            definition.serialize() for definition in self.definitions
        ]
<<<<<<< HEAD
        return cast(SerializedSearchResult, result)
=======
        return result
>>>>>>> eb034a2f


NormatizedCree = NewType("NormatizedCree", str)
MatchedEnglish = NewType("MatchedEnglish", str)


class Wordform(models.Model):
    _cree_fuzzy_searcher = None

    # this is initialized upon app ready.
    # this helps speed up preverb match
    # will look like: {"pe": {...}, "e": {...}, "nitawi": {...}}
    # pure MD content won't be included
    PREVERB_ASCII_LOOKUP: Dict[str, Set["Wordform"]] = defaultdict(set)

    def get_absolute_url(self) -> str:
        assert self.is_lemma, "There is no page for non-lemmas"
        lemma_url = reverse(
            "cree-dictionary-index-with-lemma", kwargs={"lemma_text": self.text}
        )
        if self.homograph_disambiguator is not None:
            lemma_url += f"?{self.homograph_disambiguator}={getattr(self, self.homograph_disambiguator)}"

        return iri_to_uri(lemma_url)

<<<<<<< HEAD
    def serialize(self) -> SerializedWordform:
=======
    def serialize(self) -> Dict[str, Any]:
>>>>>>> eb034a2f
        """

        :return: json parsable result
        """
        result = model_to_dict(self)
        result["definitions"] = [
            definition.serialize() for definition in self.definitions.all()
        ]
        return result

    @cached_property
    def homograph_disambiguator(self) -> Optional[str]:
        """
        :return: the least strict field name that guarantees unique match together with the text field.
            could be pos, full_lc, analysis, id or None when the text is enough to disambiguate
        """
        homographs = Wordform.objects.filter(text=self.text)
        if homographs.count() == 1:
            return None
        for field in "pos", "full_lc", "analysis":
            if homographs.filter(**{field: getattr(self, field)}).count() == 1:
                return field
        return "id"  # id always guarantees unique match

    @property
    def paradigm(self) -> List[Layout]:
        # todo: allow paradigm size other then ParadigmSize.BASIC
        slc = fst_analysis_parser.extract_simple_lc(self.analysis)
        if slc is not None:
            tables = paradigm_filler.fill_paradigm(self.text, slc, ParadigmSize.BASIC)
        else:
            tables = []
        return tables

    @property
    def md_only(self) -> bool:
        """
        check if the wordform instance has only definition from the MD source
        """
        for definition in self.definitions.all():
            if set(definition.source_ids) - {"MD"}:
                return False
        return True

    @classmethod
    def init_fuzzy_searcher(cls):
        if cls._cree_fuzzy_searcher is None:
            cls._cree_fuzzy_searcher = CreeFuzzySearcher(cls.objects.all())

    @classmethod
    def fuzzy_search(cls, query: str, distance: int) -> QuerySet:
        if cls._cree_fuzzy_searcher is None:
            return Wordform.objects.none()
        return cls._cree_fuzzy_searcher.search(query, distance)

    # override pk to allow use of bulk_create
    # auto-increment is also implemented in the overridden save() method below
    id = models.PositiveIntegerField(primary_key=True)

    text = models.CharField(max_length=40)

    full_lc = models.CharField(
        max_length=10,
        help_text="Full lexical category directly from source",  # e.g. NI-3
    )
    RECOGNIZABLE_POS = [(pos.value,) * 2 for pos in POS] + [("", "")]
    pos = models.CharField(
        max_length=4,
        choices=RECOGNIZABLE_POS,
        help_text="Part of speech parsed from source. Can be unspecified",
    )

    analysis = models.CharField(
        max_length=50,
        default="",
        help_text="fst analysis or the best possible generated if the source is not analyzable",
        # see xml_importer.py::generate_as_is_analysis
    )
    is_lemma = models.BooleanField(
        default=False,
        help_text="The wordform is chosen as lemma. This field defaults to true if according to fst the wordform is not"
        " analyzable or it's ambiguous",
    )

    # if as_is is False. pos field is guaranteed to be not empty
    # and will be values from `constants.POS` enum class

    # if as_is is True, full_lc and pos fields can be under-specified, i.e. they can be empty strings
    as_is = models.BooleanField(
        default=False,
        help_text="The lemma of this wordform is not determined during the importing process."
        "is_lemma defaults to true and lemma field defaults to self",
    )

    lemma = models.ForeignKey(
        "self",
        on_delete=models.CASCADE,
        related_name="inflections",
        help_text="The identified lemma of this wordform. Defaults to self",
    )

    class Meta:
        # analysis is for faster user query (in function fetch_lemma_by_user_query below)
        # text is for faster fuzzy search initialization when the app restarts on the server side (order_by text)
        # text index also benefits fast lemma matching in function fetch_lemma_by_user_query
        indexes = [
            models.Index(fields=["analysis"]),
            models.Index(fields=["text"]),
        ]

    def __str__(self):
        return self.text

    def __repr__(self):
        cls_name = type(self).__name__
        return f"<{cls_name}: {self.text} {self.analysis}>"

    @transaction.atomic
    def save(self, *args, **kwargs):
        """
        Ensure id is auto-incrementing.
        Infer foreign key 'lemma' to be self if self.is_lemma is set to True. (friendly to test creation)
        """
        max_id = Wordform.objects.aggregate(Max("id"))
        if max_id["id__max"] is None:
            self.id = 0
        else:
            self.id = max_id["id__max"] + 1

        # infer lemma if it is not set.
        # this helps with adding entries in django admin as the ui for
        # `lemma` takes forever to load.
        # Also helps with tests as it's now easier to create entries

        if self.is_lemma:
            self.lemma_id = self.id

        super(Wordform, self).save(*args, **kwargs)

    @staticmethod
    def fetch_lemma_by_user_query(user_query: str, **kwargs) -> "CreeAndEnglish":
        """
        treat the user query as cree and:

        Give the analysis of user query and matched lemmas.
        There can be multiple analysis for user queries
        One analysis could match multiple lemmas as well due to underspecified database fields.
        (lc and pos can be empty)

        treat the user query as English keyword and:

        Give a list of matched lemmas

        :param user_query: can be English or Cree (syllabics or not)
        :param kwargs: additional fields to disambiguate
        """
        # Whitespace won't affect results, but the FST can't deal with it:
        user_query = user_query.strip()
        # Normalize to UTF8 NFC
        user_query = unicodedata.normalize("NFC", user_query)
        user_query = (
            user_query.replace("ā", "â")
            .replace("ē", "ê")
            .replace("ī", "î")
            .replace("ō", "ô")
        )
        user_query = syllabics2sro(user_query)

        user_query = user_query.lower()

        # build up result_lemmas in 2 ways
        # 1. spell relax in descriptive fst
        # 2. definition containment of the query word
        cree_results: Set[CreeResult] = set()

        # utilize the spell relax in descriptive_analyzer
        # TODO: use shared.descriptive_analyzer (HFSTOL) when this bug is fixed:
        # https://github.com/UAlbertaALTLab/cree-intelligent-dictionary/issues/120
        fst_analyses: Set[str] = set(
            "".join(a) for a in descriptive_analyzer_foma.analyze(user_query)
        )

        all_standard_forms = []

        for analysis in fst_analyses:
            # todo: test

            exactly_matched_wordforms = Wordform.objects.filter(
                analysis=analysis, as_is=False, **kwargs
            )

            if exactly_matched_wordforms.exists():
                for wf in exactly_matched_wordforms:
                    cree_results.add(
                        CreeResult(Analysis(wf.analysis), wf, Lemma(wf.lemma))
                    )
            else:
                # When the user query is outside of paradigm tables
                # e.g. mad preverb and reduplication: ê-mâh-misi-nâh-nôcihikocik
                # e.g. Initial change: nêpât: {'IC+nipâw+V+AI+Cnj+Prs+3Sg'}
                # e.g. Err/Orth: ewapamat: {'PV/e+wâpamêw+V+TA+Cnj+Prs+3Sg+4Sg/PlO+Err/Orth'

                lemma_lc = fst_analysis_parser.extract_lemma_and_category(analysis)
                if lemma_lc is None:
                    logger.error(
                        f"fst_analysis_parser cannot understand analysis {analysis}"
                    )
                    continue

                # now we generate the standardized form of the user query for display purpose
                # notice Err/Orth tags needs to be stripped because it makes our generator generate un-normatized forms
                normatized_form_for_analysis = [
                    *normative_generator_foma.generate(
                        analysis.replace("+Err/Orth", "")
                    )
                ]
                all_standard_forms.extend(normatized_form_for_analysis)
                if len(all_standard_forms) == 0:
                    logger.error(
                        f"can not generate standardized form for analysis {analysis}"
                    )
                normatized_user_query = min(
                    normatized_form_for_analysis,
                    key=lambda f: get_modified_distance(f, user_query),
                )

                lemma, lc = lemma_lc
                matched_lemma_wordforms = Wordform.objects.filter(
                    text=lemma, is_lemma=True, **kwargs
                )

                # now we get wordform objects from database
                # Note:
                # non-analyzable matches should not be displayed (mostly from MD)
                # like "nipa", which means kill him
                # those results are filtered out by `as_is=False` below
                # suggested by Arok Wolvengrey

                if lc.pos is POS.PRON:
                    # specially handle pronouns.
                    # this is a temporary fix, otherwise "ôma" won't appear in the search results, since
                    # "ôma" has multiple analysis
                    # ôma+Ipc+Foc
                    # ôma+Pron+Dem+Prox+I+Sg
                    # ôma+Pron+Def+Prox+I+Sg
                    # it's ambiguous which one is the lemma in the importing process thus it's labeled "as_is"

                    # a more permanent fix requires every pronouns lemma to be listed and specified
                    for lemma_wordform in matched_lemma_wordforms:
                        cree_results.add(
                            CreeResult(
                                Analysis(analysis.replace("+Err/Orth", "")),
                                normatized_user_query,
                                Lemma(lemma_wordform),
                            )
                        )
                else:
                    for lemma_wordform in matched_lemma_wordforms.filter(
                        as_is=False, pos=lc.pos.name, **kwargs
                    ):
                        cree_results.add(
                            CreeResult(
                                Analysis(analysis.replace("+Err/Orth", "")),
                                normatized_user_query,
                                Lemma(lemma_wordform),
                            )
                        )

        # we choose to trust CW and show those matches with definition from CW.
        # text__in = all_standard_forms help match those lemmas that are labeled as_is but trust-worthy nonetheless
        # because they come from CW
        # text__in = [user_query] help matching entries with spaces in it, which fst can't analyze.
        for cw_as_is_wordform in filter_cw_wordforms(
            Wordform.objects.filter(
                text__in=all_standard_forms + [user_query],
                as_is=True,
                is_lemma=True,
                **kwargs,
            )
        ):
            cree_results.add(
                CreeResult(
                    Analysis(cw_as_is_wordform.analysis),
                    cw_as_is_wordform,
                    Lemma(cw_as_is_wordform),
                )
            )

        # as per https://github.com/UAlbertaALTLab/cree-intelligent-dictionary/issues/161
        # preverbs should be presented
        # exhaustively search preverbs here (since we can't use fst on preverbs.)

        for preverb_wf in fetch_preverbs(user_query):
            cree_results.add(
                CreeResult(
                    Analysis(preverb_wf.analysis), preverb_wf, Lemma(preverb_wf),
                )
            )

        # Words/phrases with spaces in CW dictionary can not be analyzed by fst and are labeled "as_is".
        # However we do want to show them. We trust CW dictionary here and filter those lemmas that has any definition
        # that comes from CW

        # now we get results searched by English
        # todo: remind user "are you searching in cree/english?"
        # todo: allow inflected forms to be searched through English. (requires database migration
        #  since now EnglishKeywords are bound to lemmas)
        english_results: Set[EnglishResult] = set()
        if " " not in user_query:  # a whole word

            # this requires database to be changed as currently EnglishKeyword are associated with lemmas
            lemma_ids = EnglishKeyword.objects.filter(
                text__exact=user_query, **kwargs
            ).values("lemma__id")
            for wordform in Wordform.objects.filter(
                id__in=lemma_ids, as_is=False, **kwargs
            ):
                english_results.add(
                    EnglishResult(MatchedEnglish(user_query), wordform, Lemma(wordform))
                )  # will become  (user_query, inflection.text, inflection.lemma)

            # explained above, preverbs should be presented
            for wordform in Wordform.objects.filter(
                Q(pos="IPV") | Q(full_lc="IPV") | Q(pos="PRON"),
                id__in=lemma_ids,
                as_is=True,
                **kwargs,
            ):
                english_results.add(
                    EnglishResult(MatchedEnglish(user_query), wordform, Lemma(wordform))
                )  # will become  (user_query, inflection.text, wordform)

        return CreeAndEnglish(cree_results, english_results)

    @staticmethod
    def search(user_query: str, **kwargs) -> SortedSet[SearchResult]:
        """

        :param user_query:
        :param kwargs: additional fields to disambiguate
        :return:
        """
        cree_results: Set[CreeResult]
        english_results: Set[EnglishResult]

        cree_results, english_results = Wordform.fetch_lemma_by_user_query(
            user_query, **kwargs
        )

        results: SortedSet[SearchResult] = SortedSet(key=sort_by_user_query(user_query))

        def get_preverbs_from_head_breakdown(
            head_breakdown: List[FSTTag],
        ) -> Tuple[Preverb, ...]:  # consistent with SearchResult.preverb

            results = []
            for tag in head_breakdown:

                preverb_result: Optional[Preverb] = None
                if tag.startswith("PV/"):
                    # use altlabel.tsv to figure out the preverb

                    # ling_short looks like: "Preverb: âpihci-"
                    ling_short = FST_TAG_LABELS.get(tag, {}).get(
                        LabelFriendliness.LINGUISTIC_SHORT
                    )
                    if ling_short is not None and ling_short != "":
                        # looks like: "âpihci"
                        normative_preverb_text = ling_short[len("Preverb: ") : -1]
                        preverb_results = fetch_preverbs(normative_preverb_text)

                        # find the one that looks the most similar
                        if preverb_results:
                            preverb_result = min(
                                preverb_results,
                                key=lambda pr: get_modified_distance(
                                    normative_preverb_text, pr.text.strip("-"),
                                ),
                            )

                        else:  # can't find a match for the preverb in the database
                            preverb_result = normative_preverb_text

                if preverb_result is not None:
                    results.append(preverb_result)
            return tuple(results)

        # Create the search results
        for cree_result in cree_results:

            matched_cree = cree_result.normatized_cree_text
            if isinstance(cree_result.normatized_cree, Wordform):
                is_lemma = cree_result.normatized_cree.is_lemma
                definitions = tuple(cree_result.normatized_cree.definitions.all())
            else:
                is_lemma = False
                definitions = ()

            try:
                (
                    linguistic_breakdown_head,
                    _,
                    linguistic_breakdown_tail,
                ) = partition_analysis(cree_result.analysis)
            except ValueError:
                # when the lemma has as-is = True,
                # analysis could be programmatically generated and not parsable
                # see xml_importer.py::generate_as_is_analysis
                linguistic_breakdown_head = []
                linguistic_breakdown_tail = []

            # todo: tags
            results.add(
                SearchResult(
                    matched_cree=matched_cree,
                    is_lemma=is_lemma,
                    matched_by=Language.CREE,
                    linguistic_breakdown_head=tuple(
                        replace_user_friendly_tags(linguistic_breakdown_head)
                    ),
                    linguistic_breakdown_tail=tuple(
                        replace_user_friendly_tags(linguistic_breakdown_tail)
                    ),
                    lemma_wordform=cree_result.lemma,
                    preverbs=get_preverbs_from_head_breakdown(
                        linguistic_breakdown_head
                    ),
                    reduplication_tags=(),
                    initial_change_tags=(),
                    definitions=definitions,
                )
            )

        for result in english_results:

            try:
                (
                    linguistic_breakdown_head,
                    _,
                    linguistic_breakdown_tail,
                ) = partition_analysis(result.lemma.analysis)
            except ValueError:
                linguistic_breakdown_head = []
                linguistic_breakdown_tail = []

            results.add(
                SearchResult(
                    matched_cree=result.matched_cree.text,
                    is_lemma=result.matched_cree.is_lemma,
                    matched_by=Language.ENGLISH,
                    lemma_wordform=result.matched_cree.lemma,
                    preverbs=get_preverbs_from_head_breakdown(
                        linguistic_breakdown_head
                    ),
                    reduplication_tags=(),
                    initial_change_tags=(),
                    linguistic_breakdown_head=tuple(
                        replace_user_friendly_tags(linguistic_breakdown_head)
                    ),
                    linguistic_breakdown_tail=tuple(
                        replace_user_friendly_tags(linguistic_breakdown_tail)
                    ),
                    definitions=tuple(result.matched_cree.definitions.all()),
                    # todo: current EnglishKeyword is bound to
                    #       lemmas, whose definitions are guaranteed in the database.
                    #       This may be an empty tuple in the future
                    #       when EnglishKeyword can be associated with non-lemmas
                )
            )

        return results


# it's a str when the preverb does not exist in the database
Preverb = Union[Wordform, str]


def sort_by_user_query(user_query: str) -> Callable[[Any], Any]:
    """
    Returns a key function that sorts search results ranked by their distance
    to the user query.
    """
    # mypy doesn't really know how to handle partial(), so we tell it the
    # correct type with cast()
    # See: https://github.com/python/mypy/issues/1484
    return cmp_to_key(
        cast(
            Callable[[Any, Any], Any],
            partial(sort_search_result, user_query=user_query),
        )
    )


Lemma = NewType("Lemma", Wordform)


class CreeResult(NamedTuple):
    """
    - analysis: a string, fst analysis of normatized cree

    - normatized_cree: a wordform, the Cree inflection that matches the analysis
        Can be a string that's not saved in the database since our database do not store all the
        weird inflections

    - lemma: a Wordform object, the lemma of the matched inflection
    """

    analysis: Analysis
    normatized_cree: Union[Wordform, str]
    lemma: Lemma

    @property
    def normatized_cree_text(self) -> str:
        if isinstance(self.normatized_cree, Wordform):
            return self.normatized_cree.text
        else:  # is str
            return self.normatized_cree


class EnglishResult(NamedTuple):
    """
    - matched_english: a string, the English that matches user query, currently it will just be the same as user query.
        (unicode normalized, lowercased)

    - normatized_cree: a string, the Cree inflection that matches the English

    - lemma: a Wordform object, the lemma of the matched inflection
    """

    matched_english: MatchedEnglish
    matched_cree: Wordform
    lemma: Lemma


def sort_search_result(
    res_a: SearchResult, res_b: SearchResult, user_query: str
) -> float:
    """
    determine how we sort search results.

    :return:   0: does not matter;
              >0: res_a should appear before res_b;
              <0: res_a should appear after res_b.
    """

    if res_a.matched_by is Language.CREE and res_b.matched_by is Language.CREE:
        # both from cree
        a_dis = get_modified_distance(user_query, res_a.matched_cree)
        b_dis = get_modified_distance(user_query, res_b.matched_cree)
        return a_dis - b_dis
    # todo: better English sort
    elif res_a.matched_by is Language.CREE:
        # a from cree, b from English
        return 1
    elif res_b.matched_by is Language.CREE:
        # a from English, b from Cree
        return -1
    else:
        # both from English
        return 0


class CreeAndEnglish(NamedTuple):
    """
    Duct tapes together two kinds of search results:

     - cree results -- an ordered set of CreeResults, should be sorted by the modified levenshtein distance between the
        analysis and the matched normatized form
     - english results -- an ordered set of EnglishResults, sorting mechanism is to be determined
    """

    # MatchedCree are inflections
    cree_results: Set[CreeResult]
    english_results: Set[EnglishResult]


class DictionarySource(models.Model):
    """
    Represents bibliographic information for a set of definitions.

    A Definition is said to cite a DictionarySource.
    """

    # A short, unique, uppercased ID. This will be exposed to users!
    #  e.g., CW for "Cree: Words"
    #     or MD for "Maskwacîs Dictionary"
    abbrv = models.CharField(max_length=8, primary_key=True)

    # Bibliographic information:
    title = models.CharField(
        max_length=256,
        null=False,
        blank=False,
        help_text="What is the primary title of the dictionary source?",
    )
    author = models.CharField(
        max_length=512,
        blank=True,
        help_text="Separate multiple authors with commas. See also: editor",
    )
    editor = models.CharField(
        max_length=512,
        blank=True,
        help_text=(
            "Who edited or compiled this volume? "
            "Separate multiple editors with commas."
        ),
    )
    year = models.IntegerField(
        null=True, blank=True, help_text="What year was this dictionary published?"
    )
    publisher = models.CharField(
        max_length=128, blank=True, help_text="What was the publisher?"
    )
    city = models.CharField(
        max_length=64, blank=True, help_text="What is the city of the publisher?"
    )

    def __str__(self):
        """
        Will print a short citation like:

            [CW] “Cree : Words” (Ed. Arok Wolvengrey)
        """
        # These should ALWAYS be present
        abbrv = self.abbrv
        title = self.title

        # Both of these are optional:
        author = self.author
        editor = self.editor

        author_or_editor = ""
        if author:
            author_or_editor += f" by {author}"
        if editor:
            author_or_editor += f" (Ed. {editor})"

        return f"[{abbrv}]: “{title}”{author_or_editor}"


class Definition(models.Model):
    # override pk to allow use of bulk_create
    id = models.PositiveIntegerField(primary_key=True)

    text = models.CharField(max_length=200)

    # A definition **cites** one or more dictionary sources.
    citations = models.ManyToManyField(DictionarySource)

    # A definition defines a particular wordform
    wordform = models.ForeignKey(
        Wordform, on_delete=models.CASCADE, related_name="definitions"
    )

    # Why this property exists:
    # because DictionarySource should be its own model, but most code only
    # cares about the source IDs. So this removes the coupling to how sources
    # are stored and returns the source IDs right away.
    @property
    def source_ids(self):
        """
        A tuple of the source IDs that this definition cites.
        """
        return tuple(sorted(source.abbrv for source in self.citations.all()))

<<<<<<< HEAD
    def serialize(self) -> SerializedDefinition:
=======
    def serialize(self) -> Dict[str, Any]:
>>>>>>> eb034a2f
        """
        :return: json parsable format
        """
        return {"text": self.text, "source_ids": self.source_ids}

    def __str__(self):
        return self.text


class EnglishKeyword(models.Model):
    # override pk to allow use of bulk_create
    id = models.PositiveIntegerField(primary_key=True)

    text = models.CharField(max_length=20)

    lemma = models.ForeignKey(
        Wordform, on_delete=models.CASCADE, related_name="english_keyword"
    )

    class Meta:
        indexes = [models.Index(fields=["text"])]<|MERGE_RESOLUTION|>--- conflicted
+++ resolved
@@ -31,10 +31,7 @@
 from constants import POS, Analysis, FSTTag, Label, Language, ParadigmSize
 from fuzzy_search import CreeFuzzySearcher
 from paradigm import Layout
-<<<<<<< HEAD
 from .schema import SerializedSearchResult, SerializedWordform, SerializedDefinition
-=======
->>>>>>> eb034a2f
 from shared import descriptive_analyzer_foma, normative_generator_foma
 from shared import paradigm_filler
 from utils import fst_analysis_parser, get_modified_distance
@@ -78,6 +75,7 @@
 WordformID = NewType("WordformID", int)  # the id of an wordform object in the database
 
 
+
 def fetch_preverbs(user_query: str) -> Set["Wordform"]:
     """
     Search for preverbs in the database by matching the circumflex-stripped forms. MD only contents are filtered out.
@@ -131,11 +129,7 @@
 
     definitions: Tuple["Definition", ...]
 
-<<<<<<< HEAD
     def serialize(self) -> SerializedSearchResult:
-=======
-    def serialize(self) -> Dict[str, Any]:
->>>>>>> eb034a2f
         """
         serialize the instance, can be used before passing into a template / in an API view, etc.
         """
@@ -160,11 +154,7 @@
         result["definitions"] = [
             definition.serialize() for definition in self.definitions
         ]
-<<<<<<< HEAD
         return cast(SerializedSearchResult, result)
-=======
-        return result
->>>>>>> eb034a2f
 
 
 NormatizedCree = NewType("NormatizedCree", str)
@@ -190,11 +180,7 @@
 
         return iri_to_uri(lemma_url)
 
-<<<<<<< HEAD
     def serialize(self) -> SerializedWordform:
-=======
-    def serialize(self) -> Dict[str, Any]:
->>>>>>> eb034a2f
         """
 
         :return: json parsable result
@@ -861,11 +847,7 @@
         """
         return tuple(sorted(source.abbrv for source in self.citations.all()))
 
-<<<<<<< HEAD
     def serialize(self) -> SerializedDefinition:
-=======
-    def serialize(self) -> Dict[str, Any]:
->>>>>>> eb034a2f
         """
         :return: json parsable format
         """
