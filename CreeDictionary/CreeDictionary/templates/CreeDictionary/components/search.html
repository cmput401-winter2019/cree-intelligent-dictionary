--- conflicted
+++ resolved
@@ -1,23 +1,15 @@
 {% load static %}
 <nav class="search top-bar__search">
   <form class="search-bar search__search-bar">
-<<<<<<< HEAD
     <label for="search">
       <span class="sr-only">Search</span>
       <input id="search" class="search-bar__input" data-cy="search"
              type="text" required name="q"
              placeholder="Search in Cree or English"
              autocapitalize="off" autocomplete="off" autocorrect="off" spellcheck="false"
-             value="{{ query_string }}">
+             value="{{ query_string|default:"" }}">
     </label>
-=======
-    <label class="search-bar__label" for="search">Search</label>
-    <input id="search" class="search-bar__input" data-cy="search"
-           type="text" required name="q"
-           placeholder="Search in Cree or English"
-           autocapitalize="off" autocomplete="off" autocorrect="off" spellcheck="false"
-           value="{{ query_string|default:"" }}">
->>>>>>> 7bb7948f
+
     <button class="search-bar__button" type="submit">
       <img src="{% static 'CreeDictionary/images/fa/search.svg' %}" alt="Search">
     </button>
