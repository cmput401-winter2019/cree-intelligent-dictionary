--- conflicted
+++ resolved
@@ -60,29 +60,6 @@
                     Canadian Indigenous languages technology project</a>, a part of the
                 <a href="https://nrc.canada.ca/en">National Research Council Canada</a>.</p>
 
-<<<<<<< HEAD
-    <div class="partner-logos">
-      <a class="partner-logos__logo" href="https://www.maskwacised.ca/">
-        <img src="{% static 'CreeDictionary/images/mesc-logo.svg' %}" alt="MESC">
-      </a>
-      <a class="partner-logos__logo" href="https://altlab.artsrn.ualberta.ca/">
-        <img src="{% static 'CreeDictionary/images/uofa-logo.svg' %}" alt="University of Alberta">
-      </a>
-      <a class="partner-logos__logo" href="http://fnuniv.ca/">
-        <img src="{% static 'CreeDictionary/images/fnu-logo.png' %}"
-          alt="First Nations University">
-      </a>
-      <a class="partner-logos__logo"
-        href="https://nrc.canada.ca/en/research-development/research-collaboration/programs/canadian-indigenous-languages-technology-project"
-      >
-        <img
-          src="{% static 'CreeDictionary/images/nrc-cnrc-logo.svg' %}"
-          alt="National Research Council Canada"
-        >
-      </a>
-    </div>
-  </section>
-=======
             <div class="partner-logos">
                 <a class="partner-logos__logo" href="https://www.maskwacised.ca/">
                     <img src="{% static 'CreeDictionary/images/mesc-logo.svg' %}" alt="MESC">
@@ -104,7 +81,6 @@
                 </a>
             </div>
         </section>
->>>>>>> cddb848b
 
         <section id="contact-us" class="prose box box--spaced">
             <h2 class="prose__section-title">Contact us</h2>
