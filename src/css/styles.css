--- conflicted
+++ resolved
@@ -852,7 +852,11 @@
     grid-template-areas: "basic copyright advanced";
   }
 
-<<<<<<< HEAD
+  .footer__site-links {
+    /* align against the viewport border */
+    text-align: start;
+  }
+
   .footer__links {
     /* Assume that on wider displays, users do not have to touch the button
      * (can use a mouse or keyboard). */
@@ -860,14 +864,6 @@
   }
 
   .footer__copyright {
-=======
-  .app-footer__site-links {
-    /* align against the viewport border */
-    text-align: start;
-  }
-
-  .app-footer__copyright {
->>>>>>> 00bcbd60
     margin: 0;
 
     text-align: center;
@@ -876,7 +872,7 @@
     align-self: flex-end;
   }
 
-  .app-footer__advanced-links {
+  .footer__advanced-links {
     /* align against the viewport border */
     text-align: end;
   }
